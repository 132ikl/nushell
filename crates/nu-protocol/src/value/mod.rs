mod range;
mod row;
mod stream;

pub use range::*;
pub use row::*;
use serde::{Deserialize, Serialize};
pub use stream::*;

use std::fmt::Debug;

use crate::ast::PathMember;
use crate::{span, BlockId, Span, Type};

use crate::ShellError;

/// Core structured values that pass through the pipeline in engine-q
#[derive(Debug, Clone, Serialize, Deserialize)]
pub enum Value {
    Bool {
        val: bool,
        span: Span,
    },
    Int {
        val: i64,
        span: Span,
    },
    Filesize {
        val: u64,
        span: Span,
    },
    Duration {
        val: u64,
        span: Span,
    },
    Range {
        val: Box<Range>,
        span: Span,
    },
    Float {
        val: f64,
        span: Span,
    },
    String {
        val: String,
        span: Span,
    },
    Record {
        cols: Vec<String>,
        vals: Vec<Value>,
        span: Span,
    },
    Stream {
        stream: ValueStream,
        span: Span,
    },
    List {
        vals: Vec<Value>,
        span: Span,
    },
    Block {
        val: BlockId,
        span: Span,
    },
    Nothing {
        span: Span,
    },
    Error {
        error: ShellError,
    },
    Binary {
        val: Vec<u8>,
        span: Span,
    },
}

impl Value {
    pub fn as_string(&self) -> Result<String, ShellError> {
        match self {
            Value::String { val, .. } => Ok(val.to_string()),
            _ => Err(ShellError::CantConvert("string".into(), self.span())),
        }
    }

    /// Get the span for the current value
    pub fn span(&self) -> Span {
        match self {
            Value::Error { .. } => Span::unknown(),
            Value::Bool { span, .. } => *span,
            Value::Int { span, .. } => *span,
            Value::Float { span, .. } => *span,
            Value::Filesize { span, .. } => *span,
            Value::Duration { span, .. } => *span,
            Value::Range { span, .. } => *span,
            Value::String { span, .. } => *span,
            Value::Record { span, .. } => *span,
            Value::List { span, .. } => *span,
            Value::Block { span, .. } => *span,
            Value::Stream { span, .. } => *span,
            Value::Nothing { span, .. } => *span,
            Value::Binary { span, .. } => *span,
        }
    }

    /// Update the value with a new span
    pub fn with_span(mut self, new_span: Span) -> Value {
        match &mut self {
            Value::Bool { span, .. } => *span = new_span,
            Value::Int { span, .. } => *span = new_span,
            Value::Float { span, .. } => *span = new_span,
            Value::Filesize { span, .. } => *span = new_span,
            Value::Duration { span, .. } => *span = new_span,
            Value::Range { span, .. } => *span = new_span,
            Value::String { span, .. } => *span = new_span,
            Value::Record { span, .. } => *span = new_span,
            Value::Stream { span, .. } => *span = new_span,
            Value::List { span, .. } => *span = new_span,
            Value::Block { span, .. } => *span = new_span,
            Value::Nothing { span, .. } => *span = new_span,
            Value::Error { .. } => {}
            Value::Binary { span, .. } => *span = new_span,
        }

        self
    }

    /// Get the type of the current Value
    pub fn get_type(&self) -> Type {
        match self {
            Value::Bool { .. } => Type::Bool,
            Value::Int { .. } => Type::Int,
            Value::Float { .. } => Type::Float,
            Value::Filesize { .. } => Type::Filesize,
            Value::Duration { .. } => Type::Duration,
            Value::Range { .. } => Type::Range,
            Value::String { .. } => Type::String,
            Value::Record { cols, vals, .. } => {
                Type::Record(cols.clone(), vals.iter().map(|x| x.get_type()).collect())
            }
            Value::List { .. } => Type::List(Box::new(Type::Unknown)), // FIXME
            Value::Nothing { .. } => Type::Nothing,
            Value::Block { .. } => Type::Block,
            Value::Stream { .. } => Type::ValueStream,
            Value::Error { .. } => Type::Error,
            Value::Binary { .. } => Type::Binary,
        }
    }

    /// Convert Value into string. Note that Streams will be consumed.
    pub fn into_string(self) -> String {
        match self {
            Value::Bool { val, .. } => val.to_string(),
            Value::Int { val, .. } => val.to_string(),
            Value::Float { val, .. } => val.to_string(),
            Value::Filesize { val, .. } => format!("{} bytes", val),
            Value::Duration { val, .. } => format!("{} ns", val),
            Value::Range { val, .. } => {
                format!(
                    "range: [{}]",
                    val.into_iter()
                        .map(|x| x.into_string())
                        .collect::<Vec<String>>()
                        .join(", ")
                )
            }
            Value::String { val, .. } => val,
            Value::Stream { stream, .. } => stream.into_string(),
            Value::List { vals: val, .. } => format!(
                "[{}]",
                val.into_iter()
                    .map(|x| x.into_string())
                    .collect::<Vec<_>>()
                    .join(", ")
            ),
            Value::Record { cols, vals, .. } => format!(
                "{{{}}}",
                cols.iter()
                    .zip(vals.iter())
                    .map(|(x, y)| format!("{}: {}", x, y.clone().into_string()))
                    .collect::<Vec<_>>()
                    .join(", ")
            ),
            Value::Block { val, .. } => format!("<Block {}>", val),
            Value::Nothing { .. } => String::new(),
            Value::Error { error } => format!("{:?}", error),
            Value::Binary { val, .. } => format!("{:?}", val),
        }
    }

    pub fn collect_string(self) -> String {
        match self {
            Value::Bool { val, .. } => val.to_string(),
            Value::Int { val, .. } => val.to_string(),
            Value::Float { val, .. } => val.to_string(),
            Value::Filesize { val, .. } => format!("{} bytes", val),
            Value::Duration { val, .. } => format!("{} ns", val),
            Value::Range { val, .. } => val
                .into_iter()
                .map(|x| x.into_string())
                .collect::<Vec<String>>()
                .join(", "),
            Value::String { val, .. } => val,
            Value::Stream { stream, .. } => stream.collect_string(),
            Value::List { vals: val, .. } => val
                .into_iter()
                .map(|x| x.collect_string())
                .collect::<Vec<_>>()
                .join("\n"),
            Value::Record { vals, .. } => vals
                .into_iter()
                .map(|y| y.collect_string())
                .collect::<Vec<_>>()
                .join("\n"),
            Value::Block { val, .. } => format!("<Block {}>", val),
            Value::Nothing { .. } => String::new(),
            Value::Error { error } => format!("{:?}", error),
            Value::Binary { val, .. } => format!("{:?}", val),
        }
    }

    /// Create a new `Nothing` value
    pub fn nothing() -> Value {
        Value::Nothing {
            span: Span::unknown(),
        }
    }

<<<<<<< HEAD
    /// Follow a given column path into the value: for example accessing nth elements in a stream or list
    pub fn follow_cell_path(self, column_path: &[PathMember]) -> Result<Value, ShellError> {
=======
    pub fn follow_cell_path(self, cell_path: &[PathMember]) -> Result<Value, ShellError> {
>>>>>>> 3567bbbf
        let mut current = self;
        for member in cell_path {
            // FIXME: this uses a few extra clones for simplicity, but there may be a way
            // to traverse the path without them
            match member {
                PathMember::Int {
                    val: count,
                    span: origin_span,
                } => {
                    // Treat a numeric path member as `nth <val>`
                    match &mut current {
                        Value::List { vals: val, .. } => {
                            if let Some(item) = val.get(*count) {
                                current = item.clone();
                            } else {
                                return Err(ShellError::AccessBeyondEnd(val.len(), *origin_span));
                            }
                        }
                        Value::Stream { stream, .. } => {
                            if let Some(item) = stream.nth(*count) {
                                current = item;
                            } else {
                                return Err(ShellError::AccessBeyondEndOfStream(*origin_span));
                            }
                        }
                        x => {
                            return Err(ShellError::IncompatiblePathAccess(
                                format!("{}", x.get_type()),
                                *origin_span,
                            ))
                        }
                    }
                }
                PathMember::String {
                    val: column_name,
                    span: origin_span,
                } => match &mut current {
                    Value::Record { cols, vals, .. } => {
                        let mut found = false;
                        for col in cols.iter().zip(vals.iter()) {
                            if col.0 == column_name {
                                current = col.1.clone();
                                found = true;
                                break;
                            }
                        }

                        if !found {
                            return Err(ShellError::CantFindColumn(*origin_span));
                        }
                    }
                    Value::List { vals, span } => {
                        let mut output = vec![];
                        for val in vals {
                            if let Value::Record { cols, vals, .. } = val {
                                for col in cols.iter().enumerate() {
                                    if col.1 == column_name {
                                        output.push(vals[col.0].clone());
                                    }
                                }
                            }
                        }

                        current = Value::List {
                            vals: output,
                            span: *span,
                        };
                    }
                    Value::Stream { stream, span } => {
                        let mut output = vec![];
                        for val in stream {
                            if let Value::Record { cols, vals, .. } = val {
                                for col in cols.iter().enumerate() {
                                    if col.1 == column_name {
                                        output.push(vals[col.0].clone());
                                    }
                                }
                            }
                        }

                        current = Value::List {
                            vals: output,
                            span: *span,
                        };
                    }
                    x => {
                        return Err(ShellError::IncompatiblePathAccess(
                            format!("{}", x.get_type()),
                            *origin_span,
                        ))
                    }
                },
            }
        }

        Ok(current)
    }

    pub fn string(s: &str, span: Span) -> Value {
        Value::String {
            val: s.into(),
            span,
        }
    }

    pub fn is_true(&self) -> bool {
        matches!(self, Value::Bool { val: true, .. })
    }

    pub fn columns(&self) -> Vec<String> {
        match self {
            Value::Record { cols, .. } => cols.clone(),
            _ => vec![],
        }
    }
}

impl PartialEq for Value {
    fn eq(&self, other: &Self) -> bool {
        match (self, other) {
            (Value::Bool { val: lhs, .. }, Value::Bool { val: rhs, .. }) => lhs == rhs,
            (Value::Int { val: lhs, .. }, Value::Int { val: rhs, .. }) => lhs == rhs,
            (Value::Float { val: lhs, .. }, Value::Float { val: rhs, .. }) => lhs == rhs,
            (Value::String { val: lhs, .. }, Value::String { val: rhs, .. }) => lhs == rhs,
            (Value::Block { val: b1, .. }, Value::Block { val: b2, .. }) => b1 == b2,
            _ => false,
        }
    }
}

impl Value {
    pub fn add(&self, op: Span, rhs: &Value) -> Result<Value, ShellError> {
        let span = span(&[self.span(), rhs.span()]);

        match (self, rhs) {
            (Value::Int { val: lhs, .. }, Value::Int { val: rhs, .. }) => Ok(Value::Int {
                val: lhs + rhs,
                span,
            }),
            (Value::Int { val: lhs, .. }, Value::Float { val: rhs, .. }) => Ok(Value::Float {
                val: *lhs as f64 + *rhs,
                span,
            }),
            (Value::Float { val: lhs, .. }, Value::Int { val: rhs, .. }) => Ok(Value::Float {
                val: *lhs + *rhs as f64,
                span,
            }),
            (Value::Float { val: lhs, .. }, Value::Float { val: rhs, .. }) => Ok(Value::Float {
                val: lhs + rhs,
                span,
            }),
            (Value::String { val: lhs, .. }, Value::String { val: rhs, .. }) => Ok(Value::String {
                val: lhs.to_string() + rhs,
                span,
            }),

            _ => Err(ShellError::OperatorMismatch {
                op_span: op,
                lhs_ty: self.get_type(),
                lhs_span: self.span(),
                rhs_ty: rhs.get_type(),
                rhs_span: rhs.span(),
            }),
        }
    }
    pub fn sub(&self, op: Span, rhs: &Value) -> Result<Value, ShellError> {
        let span = span(&[self.span(), rhs.span()]);

        match (self, rhs) {
            (Value::Int { val: lhs, .. }, Value::Int { val: rhs, .. }) => Ok(Value::Int {
                val: lhs - rhs,
                span,
            }),
            (Value::Int { val: lhs, .. }, Value::Float { val: rhs, .. }) => Ok(Value::Float {
                val: *lhs as f64 - *rhs,
                span,
            }),
            (Value::Float { val: lhs, .. }, Value::Int { val: rhs, .. }) => Ok(Value::Float {
                val: *lhs - *rhs as f64,
                span,
            }),
            (Value::Float { val: lhs, .. }, Value::Float { val: rhs, .. }) => Ok(Value::Float {
                val: lhs - rhs,
                span,
            }),

            _ => Err(ShellError::OperatorMismatch {
                op_span: op,
                lhs_ty: self.get_type(),
                lhs_span: self.span(),
                rhs_ty: rhs.get_type(),
                rhs_span: rhs.span(),
            }),
        }
    }
    pub fn mul(&self, op: Span, rhs: &Value) -> Result<Value, ShellError> {
        let span = span(&[self.span(), rhs.span()]);

        match (self, rhs) {
            (Value::Int { val: lhs, .. }, Value::Int { val: rhs, .. }) => Ok(Value::Int {
                val: lhs * rhs,
                span,
            }),
            (Value::Int { val: lhs, .. }, Value::Float { val: rhs, .. }) => Ok(Value::Float {
                val: *lhs as f64 * *rhs,
                span,
            }),
            (Value::Float { val: lhs, .. }, Value::Int { val: rhs, .. }) => Ok(Value::Float {
                val: *lhs * *rhs as f64,
                span,
            }),
            (Value::Float { val: lhs, .. }, Value::Float { val: rhs, .. }) => Ok(Value::Float {
                val: lhs * rhs,
                span,
            }),

            _ => Err(ShellError::OperatorMismatch {
                op_span: op,
                lhs_ty: self.get_type(),
                lhs_span: self.span(),
                rhs_ty: rhs.get_type(),
                rhs_span: rhs.span(),
            }),
        }
    }
    pub fn div(&self, op: Span, rhs: &Value) -> Result<Value, ShellError> {
        let span = span(&[self.span(), rhs.span()]);

        match (self, rhs) {
            (Value::Int { val: lhs, .. }, Value::Int { val: rhs, .. }) => {
                if *rhs != 0 {
                    if lhs % rhs == 0 {
                        Ok(Value::Int {
                            val: lhs / rhs,
                            span,
                        })
                    } else {
                        Ok(Value::Float {
                            val: (*lhs as f64) / (*rhs as f64),
                            span,
                        })
                    }
                } else {
                    Err(ShellError::DivisionByZero(op))
                }
            }
            (Value::Int { val: lhs, .. }, Value::Float { val: rhs, .. }) => {
                if *rhs != 0.0 {
                    Ok(Value::Float {
                        val: *lhs as f64 / *rhs,
                        span,
                    })
                } else {
                    Err(ShellError::DivisionByZero(op))
                }
            }
            (Value::Float { val: lhs, .. }, Value::Int { val: rhs, .. }) => {
                if *rhs != 0 {
                    Ok(Value::Float {
                        val: *lhs / *rhs as f64,
                        span,
                    })
                } else {
                    Err(ShellError::DivisionByZero(op))
                }
            }
            (Value::Float { val: lhs, .. }, Value::Float { val: rhs, .. }) => {
                if *rhs != 0.0 {
                    Ok(Value::Float {
                        val: lhs / rhs,
                        span,
                    })
                } else {
                    Err(ShellError::DivisionByZero(op))
                }
            }

            _ => Err(ShellError::OperatorMismatch {
                op_span: op,
                lhs_ty: self.get_type(),
                lhs_span: self.span(),
                rhs_ty: rhs.get_type(),
                rhs_span: rhs.span(),
            }),
        }
    }
    pub fn lt(&self, op: Span, rhs: &Value) -> Result<Value, ShellError> {
        let span = span(&[self.span(), rhs.span()]);

        match (self, rhs) {
            (Value::Int { val: lhs, .. }, Value::Int { val: rhs, .. }) => Ok(Value::Bool {
                val: lhs < rhs,
                span,
            }),
            (Value::Int { val: lhs, .. }, Value::Float { val: rhs, .. }) => Ok(Value::Bool {
                val: (*lhs as f64) < *rhs,
                span,
            }),
            (Value::Float { val: lhs, .. }, Value::Int { val: rhs, .. }) => Ok(Value::Bool {
                val: *lhs < *rhs as f64,
                span,
            }),
            (Value::Float { val: lhs, .. }, Value::Float { val: rhs, .. }) => Ok(Value::Bool {
                val: lhs < rhs,
                span,
            }),
            _ => Err(ShellError::OperatorMismatch {
                op_span: op,
                lhs_ty: self.get_type(),
                lhs_span: self.span(),
                rhs_ty: rhs.get_type(),
                rhs_span: rhs.span(),
            }),
        }
    }
    pub fn lte(&self, op: Span, rhs: &Value) -> Result<Value, ShellError> {
        let span = span(&[self.span(), rhs.span()]);

        match (self, rhs) {
            (Value::Int { val: lhs, .. }, Value::Int { val: rhs, .. }) => Ok(Value::Bool {
                val: lhs <= rhs,
                span,
            }),
            (Value::Int { val: lhs, .. }, Value::Float { val: rhs, .. }) => Ok(Value::Bool {
                val: (*lhs as f64) <= *rhs,
                span,
            }),
            (Value::Float { val: lhs, .. }, Value::Int { val: rhs, .. }) => Ok(Value::Bool {
                val: *lhs <= *rhs as f64,
                span,
            }),
            (Value::Float { val: lhs, .. }, Value::Float { val: rhs, .. }) => Ok(Value::Bool {
                val: lhs <= rhs,
                span,
            }),
            _ => Err(ShellError::OperatorMismatch {
                op_span: op,
                lhs_ty: self.get_type(),
                lhs_span: self.span(),
                rhs_ty: rhs.get_type(),
                rhs_span: rhs.span(),
            }),
        }
    }
    pub fn gt(&self, op: Span, rhs: &Value) -> Result<Value, ShellError> {
        let span = span(&[self.span(), rhs.span()]);

        match (self, rhs) {
            (Value::Int { val: lhs, .. }, Value::Int { val: rhs, .. }) => Ok(Value::Bool {
                val: lhs > rhs,
                span,
            }),
            (Value::Int { val: lhs, .. }, Value::Float { val: rhs, .. }) => Ok(Value::Bool {
                val: (*lhs as f64) > *rhs,
                span,
            }),
            (Value::Float { val: lhs, .. }, Value::Int { val: rhs, .. }) => Ok(Value::Bool {
                val: *lhs > *rhs as f64,
                span,
            }),
            (Value::Float { val: lhs, .. }, Value::Float { val: rhs, .. }) => Ok(Value::Bool {
                val: lhs > rhs,
                span,
            }),
            _ => Err(ShellError::OperatorMismatch {
                op_span: op,
                lhs_ty: self.get_type(),
                lhs_span: self.span(),
                rhs_ty: rhs.get_type(),
                rhs_span: rhs.span(),
            }),
        }
    }
    pub fn gte(&self, op: Span, rhs: &Value) -> Result<Value, ShellError> {
        let span = span(&[self.span(), rhs.span()]);

        match (self, rhs) {
            (Value::Int { val: lhs, .. }, Value::Int { val: rhs, .. }) => Ok(Value::Bool {
                val: lhs >= rhs,
                span,
            }),
            (Value::Int { val: lhs, .. }, Value::Float { val: rhs, .. }) => Ok(Value::Bool {
                val: (*lhs as f64) >= *rhs,
                span,
            }),
            (Value::Float { val: lhs, .. }, Value::Int { val: rhs, .. }) => Ok(Value::Bool {
                val: *lhs >= *rhs as f64,
                span,
            }),
            (Value::Float { val: lhs, .. }, Value::Float { val: rhs, .. }) => Ok(Value::Bool {
                val: lhs >= rhs,
                span,
            }),
            _ => Err(ShellError::OperatorMismatch {
                op_span: op,
                lhs_ty: self.get_type(),
                lhs_span: self.span(),
                rhs_ty: rhs.get_type(),
                rhs_span: rhs.span(),
            }),
        }
    }
    pub fn eq(&self, op: Span, rhs: &Value) -> Result<Value, ShellError> {
        let span = span(&[self.span(), rhs.span()]);

        match (self, rhs) {
            (Value::Int { val: lhs, .. }, Value::Int { val: rhs, .. }) => Ok(Value::Bool {
                val: lhs == rhs,
                span,
            }),
            (Value::String { val: lhs, .. }, Value::String { val: rhs, .. }) => Ok(Value::Bool {
                val: lhs == rhs,
                span,
            }),
            // FIXME: these should consider machine epsilon
            (Value::Int { val: lhs, .. }, Value::Float { val: rhs, .. }) => Ok(Value::Bool {
                val: (*lhs as f64) == *rhs,
                span,
            }),
            // FIXME: these should consider machine epsilon
            (Value::Float { val: lhs, .. }, Value::Int { val: rhs, .. }) => Ok(Value::Bool {
                val: *lhs == *rhs as f64,
                span,
            }),
            // FIXME: these should consider machine epsilon
            (Value::Float { val: lhs, .. }, Value::Float { val: rhs, .. }) => Ok(Value::Bool {
                val: lhs == rhs,
                span,
            }),
            (Value::List { vals: lhs, .. }, Value::List { vals: rhs, .. }) => Ok(Value::Bool {
                val: lhs == rhs,
                span,
            }),
            (
                Value::Record {
                    vals: lhs,
                    cols: lhs_headers,
                    ..
                },
                Value::Record {
                    vals: rhs,
                    cols: rhs_headers,
                    ..
                },
            ) => Ok(Value::Bool {
                val: lhs_headers == rhs_headers && lhs == rhs,
                span,
            }),
            _ => Err(ShellError::OperatorMismatch {
                op_span: op,
                lhs_ty: self.get_type(),
                lhs_span: self.span(),
                rhs_ty: rhs.get_type(),
                rhs_span: rhs.span(),
            }),
        }
    }
    pub fn ne(&self, op: Span, rhs: &Value) -> Result<Value, ShellError> {
        let span = span(&[self.span(), rhs.span()]);

        match (self, rhs) {
            (Value::Int { val: lhs, .. }, Value::Int { val: rhs, .. }) => Ok(Value::Bool {
                val: lhs != rhs,
                span,
            }),
            (Value::String { val: lhs, .. }, Value::String { val: rhs, .. }) => Ok(Value::Bool {
                val: lhs != rhs,
                span,
            }),
            // FIXME: these should consider machine epsilon
            (Value::Int { val: lhs, .. }, Value::Float { val: rhs, .. }) => Ok(Value::Bool {
                val: (*lhs as f64) != *rhs,
                span,
            }),
            // FIXME: these should consider machine epsilon
            (Value::Float { val: lhs, .. }, Value::Int { val: rhs, .. }) => Ok(Value::Bool {
                val: *lhs != *rhs as f64,
                span,
            }),
            // FIXME: these should consider machine epsilon
            (Value::Float { val: lhs, .. }, Value::Float { val: rhs, .. }) => Ok(Value::Bool {
                val: lhs != rhs,
                span,
            }),
            (Value::List { vals: lhs, .. }, Value::List { vals: rhs, .. }) => Ok(Value::Bool {
                val: lhs != rhs,
                span,
            }),
            (
                Value::Record {
                    vals: lhs,
                    cols: lhs_headers,
                    ..
                },
                Value::Record {
                    vals: rhs,
                    cols: rhs_headers,
                    ..
                },
            ) => Ok(Value::Bool {
                val: lhs_headers != rhs_headers || lhs != rhs,
                span,
            }),

            _ => Err(ShellError::OperatorMismatch {
                op_span: op,
                lhs_ty: self.get_type(),
                lhs_span: self.span(),
                rhs_ty: rhs.get_type(),
                rhs_span: rhs.span(),
            }),
        }
    }
}<|MERGE_RESOLUTION|>--- conflicted
+++ resolved
@@ -225,12 +225,8 @@
         }
     }
 
-<<<<<<< HEAD
     /// Follow a given column path into the value: for example accessing nth elements in a stream or list
-    pub fn follow_cell_path(self, column_path: &[PathMember]) -> Result<Value, ShellError> {
-=======
     pub fn follow_cell_path(self, cell_path: &[PathMember]) -> Result<Value, ShellError> {
->>>>>>> 3567bbbf
         let mut current = self;
         for member in cell_path {
             // FIXME: this uses a few extra clones for simplicity, but there may be a way
