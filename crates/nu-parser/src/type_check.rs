--- conflicted
+++ resolved
@@ -1,11 +1,7 @@
 use nu_protocol::{
     ParseError, Span, Type,
-<<<<<<< HEAD
-    ast::{Block, Comparison, Expr, Expression, Math, Operator, Pipeline, Range},
+    ast::{Assignment, Block, Comparison, Expr, Expression, Math, Operator, Pipeline, Range},
     combined_type_string,
-=======
-    ast::{Assignment, Block, Comparison, Expr, Expression, Math, Operator, Pipeline, Range},
->>>>>>> a4bd51a1
     engine::StateWorkingSet,
 };
 
